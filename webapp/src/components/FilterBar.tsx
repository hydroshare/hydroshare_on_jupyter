--- conflicted
+++ resolved
@@ -27,12 +27,7 @@
 
 type PropsType = ReturnType<typeof mapStateToProps> & ReturnType<typeof mapDispatchToProps>;
 
-<<<<<<< HEAD
-
-class FilterBar extends React.Component<ReduxType, never> {
-=======
 class FilterBar extends React.Component<PropsType, never> {
->>>>>>> 3670c3bc
   // TODO: Keep the input state in the Redux store so that it's preserved if the user navigates to view the
   // resource details/contents and then comes back to the previous page (?)
 
@@ -64,7 +59,7 @@
             <Form className='filterForm'>
                 <Form.Row>
                     <Col className="filterForm-checkbox" md="3">
-                        <Form.Check 
+                        <Form.Check
                             type={'checkbox'}
                             id={`select-all-checkbox`}
                             className='selectAll-checkbox'
