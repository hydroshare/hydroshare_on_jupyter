import * as React from 'react';

import {
  AllActionTypes,
  IFileOrFolder,
  SortByOptions,
} from '../store/types';
import '../styles/FileList.css';

const HUMAN_READABLE_FILE_SIZES = [
  'B',
  'KB',
  'MB',
  'GB',
  'TB',
  'YB',
];

interface IPropsInterface {
  allSelected: boolean
  files: IFileOrFolder[]
  onFileOrFolderSelected: (arg0: IFileOrFolder, arg1: boolean) => AllActionTypes
  selectedFilesAndFolders: Set<string>
<<<<<<< HEAD
  searchTerm: string,
  sortBy: SortByOptions | undefined,
=======
  searchTerm: string
  toggleAllSelected: () => AllActionTypes
>>>>>>> b2a8e4fd
}

export default class FileList extends React.Component<IPropsInterface, never> {

  constructor(props: IPropsInterface) {
    super(props)
  }

  public render() {
    const { files, searchTerm } = this.props;
    if (!files) {
      return null;
    }

    console.log(searchTerm)

    return (
      <table className="FileList">
        <thead>
        <td className="select">
          <input
            className="select-all"
            checked={this.props.allSelected}
            onChange={this.props.toggleAllSelected}
            type="checkbox"
          />
        </td>
        <td>Name</td>
        <td>Type</td>
        <td>Size</td>
        </thead>
        <tbody>
        {this.buildDirectoryTree(files)}
        </tbody>
      </table>
    )
  }

  private buildDirectoryTree = (contents: IFileOrFolder[], level=0, override = false): [React.ReactElement[], boolean] => {
    switch (this.props.sortBy) {
      case SortByOptions.Name:
        contents.sort((a, b) => (a.name > b.name) ? 1 : -1)
      case SortByOptions.Date:
        contents.sort((a, b) => {
          const dateA = a.lastModified ? a.lastModified : ''
          const dateB = b.lastModified ? b.lastModified : ''
    
          if (dateA < dateB) {
            return -1;
          } else if (dateA > dateB) {
              return 1;
          } else {
              return 0;
          }
        })
      case SortByOptions.Type:
        contents.sort((a, b) => (a.type > b.type) ? 1 : -1)
      default:
        break;
    }
    let elements: React.ReactElement[] = [];
    let relevantFileForSearch = false
    contents.forEach(fileOrFolder => {
<<<<<<< HEAD
      let subElements;
      let subFileForSearch;
=======
      const spacers = this.generateSpacers(level);
      const itemPath = fileOrFolder.dirPath + fileOrFolder.name;
      const isSelected = this.props.selectedFilesAndFolders.has(itemPath);
      const onSelectedToggled = (e: React.ChangeEvent<HTMLInputElement>) => this.props.onFileOrFolderSelected(fileOrFolder, e.target.checked);
      elements.push(
        <tr>
          <td className="select"><input className="selectOne-checkbox" type="checkbox" checked={isSelected} onChange={onSelectedToggled} /></td>
          <td className="name">{spacers}{fileOrFolder.name}</td>
          <td className="type">{fileOrFolder.type}</td>
          <td className="size">{this.getFormattedSizeString(fileOrFolder.size)}</td>
        </tr>
      );
>>>>>>> b2a8e4fd
      if (fileOrFolder.contents) {
        const returnValue = this.buildDirectoryTree(fileOrFolder.contents, level+1)
        subElements = returnValue[0]
        subFileForSearch = returnValue[1]
      }
      const searchTermPresent = fileOrFolder.name.toLowerCase().includes(this.props.searchTerm.toLowerCase())
      if (searchTermPresent || subFileForSearch || override) {
        relevantFileForSearch = true
      
        const spacers = this.generateSpacers(level);
        const itemPath = fileOrFolder.dirPath + fileOrFolder.name;
        const isSelected = this.props.selectedFilesAndFolders.has(itemPath);
        const onSelectedToggled = (e: React.ChangeEvent<HTMLInputElement>) => this.props.onFileOrFolderSelected(fileOrFolder, e.target.checked);
        elements.push(
          <tr>
            <input className="selectOne-checkbox" type="checkbox" checked={isSelected} onChange={onSelectedToggled} />
            <td className="name">{spacers}{fileOrFolder.name}</td>
            <td className="type">{fileOrFolder.type}</td>
            <td className="size">{this.getFormattedSizeString(fileOrFolder.size)}</td>
          </tr>
        );
        if (fileOrFolder.contents) {
          if (searchTermPresent || override) {
            elements = elements.concat(this.buildDirectoryTree(fileOrFolder.contents, level+1, true)[0]);
          } else if (subFileForSearch && subElements) {
            elements = elements.concat(subElements)
          }
        }
      }
    });
    return [elements, relevantFileForSearch];
  };

  private generateSpacers = (count: number): React.ReactElement[] => {
    const elems: React.ReactElement[] = [];
    for (let i = 0; i < count; ++i) {
      elems.push(<span className="spacer" />);
    }
    return elems;
  };


  // TODO: Write some unit tests
  private getFormattedSizeString = (sizeBytes: number): string => {
    const logSizeBase10Point24 = Math.log(sizeBytes)/Math.log(10.24);
    const labelIndex = Math.floor(logSizeBase10Point24 / 3);
    const sizeInHumanReadableUnits = Math.round(sizeBytes / Math.pow(10.24, labelIndex * 3));
    return `${sizeInHumanReadableUnits}${HUMAN_READABLE_FILE_SIZES[labelIndex]}`;
  };

}<|MERGE_RESOLUTION|>--- conflicted
+++ resolved
@@ -21,13 +21,9 @@
   files: IFileOrFolder[]
   onFileOrFolderSelected: (arg0: IFileOrFolder, arg1: boolean) => AllActionTypes
   selectedFilesAndFolders: Set<string>
-<<<<<<< HEAD
-  searchTerm: string,
   sortBy: SortByOptions | undefined,
-=======
   searchTerm: string
   toggleAllSelected: () => AllActionTypes
->>>>>>> b2a8e4fd
 }
 
 export default class FileList extends React.Component<IPropsInterface, never> {
@@ -91,23 +87,8 @@
     let elements: React.ReactElement[] = [];
     let relevantFileForSearch = false
     contents.forEach(fileOrFolder => {
-<<<<<<< HEAD
       let subElements;
       let subFileForSearch;
-=======
-      const spacers = this.generateSpacers(level);
-      const itemPath = fileOrFolder.dirPath + fileOrFolder.name;
-      const isSelected = this.props.selectedFilesAndFolders.has(itemPath);
-      const onSelectedToggled = (e: React.ChangeEvent<HTMLInputElement>) => this.props.onFileOrFolderSelected(fileOrFolder, e.target.checked);
-      elements.push(
-        <tr>
-          <td className="select"><input className="selectOne-checkbox" type="checkbox" checked={isSelected} onChange={onSelectedToggled} /></td>
-          <td className="name">{spacers}{fileOrFolder.name}</td>
-          <td className="type">{fileOrFolder.type}</td>
-          <td className="size">{this.getFormattedSizeString(fileOrFolder.size)}</td>
-        </tr>
-      );
->>>>>>> b2a8e4fd
       if (fileOrFolder.contents) {
         const returnValue = this.buildDirectoryTree(fileOrFolder.contents, level+1)
         subElements = returnValue[0]
@@ -123,11 +104,11 @@
         const onSelectedToggled = (e: React.ChangeEvent<HTMLInputElement>) => this.props.onFileOrFolderSelected(fileOrFolder, e.target.checked);
         elements.push(
           <tr>
-            <input className="selectOne-checkbox" type="checkbox" checked={isSelected} onChange={onSelectedToggled} />
+            <td className="select"><input className="selectOne-checkbox" type="checkbox" checked={isSelected} onChange={onSelectedToggled} /></td>
             <td className="name">{spacers}{fileOrFolder.name}</td>
             <td className="type">{fileOrFolder.type}</td>
             <td className="size">{this.getFormattedSizeString(fileOrFolder.size)}</td>
-          </tr>
+        </tr>
         );
         if (fileOrFolder.contents) {
           if (searchTermPresent || override) {
