export enum AppActions {
  VIEW_PROJECT = 'VIEW_PROJECT',
  CLOSE_PROJECT = 'CLOSE_PROJECT',
}

export enum FilterBarActions {
  SELECT_ALL = 'SELECT_ALL',
  SORT_BY_NAME = 'SORT_BY_NAME',
}

<<<<<<< HEAD
export enum ResourceListActions {
  GO_TO_FILES = "GO_TO_FILES",
}

export enum WebSocketMessages {
  SET_USER_NAME = 'SET_USER_NAME',
=======
export enum ProjectsActions {
  SET_PROJECTS = 'SET_PROJECTS',
>>>>>>> 3670c3bc
}<|MERGE_RESOLUTION|>--- conflicted
+++ resolved
@@ -8,15 +8,10 @@
   SORT_BY_NAME = 'SORT_BY_NAME',
 }
 
-<<<<<<< HEAD
 export enum ResourceListActions {
   GO_TO_FILES = "GO_TO_FILES",
 }
 
-export enum WebSocketMessages {
-  SET_USER_NAME = 'SET_USER_NAME',
-=======
 export enum ProjectsActions {
   SET_PROJECTS = 'SET_PROJECTS',
->>>>>>> 3670c3bc
 }