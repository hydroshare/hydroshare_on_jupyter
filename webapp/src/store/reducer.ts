--- conflicted
+++ resolved
@@ -1,5 +1,6 @@
 import {
-  FilterBarActions, ResourceListActions,
+  FilterBarActions,
+  ResourceListActions,
 } from './actions/action-names';
 import {
   FilterBarActionTypes,
@@ -92,7 +93,6 @@
   }
 }
 
-<<<<<<< HEAD
 const initResourceListState: IResourceListState = {
   resources: [
     {
@@ -114,10 +114,13 @@
   switch (action.type) {
     case ResourceListActions.GO_TO_FILES:
       return state;
-=======
+    default:
+      return state;
+  }
+}
+
 export function projectsReducer(state: IProjectsState = initProjectsState, action: ProjectsActionTypes): IProjectsState {
   switch (action.type) {
->>>>>>> 3670c3bc
     default:
       return state;
   }
