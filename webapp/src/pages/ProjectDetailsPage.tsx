import * as React from 'react';
import { Dispatch } from 'redux';
import { connect } from 'react-redux';
import { push } from 'connected-react-router';

import '../styles/ProjectDetailsPage.css';

import * as ProjectDetailsPageActions from '../store/actions/ProjectDetailsPage';

import FilterBarProjectDetails from '../components/FilterBarProjectDetails';
import FileList from '../components/FileList';

import * as projectDetailsPageActions from '../store/actions/ProjectDetailsPage';

import {
  AllActionTypes,
  IFileOrFolder,
  IJupyterProject,
  IRootState,
  SortByOptions,
} from '../store/types';
import ProjectInfo from '../components/ProjectInfo';

// @ts-ignore the "error" that router does not exist on IRootState
const mapStateToProps = ({ projects, projectDetailsPage, router }: IRootState) => {
  // Extract the project ID from the URL
  const regexMatch = router.location.pathname.split('/').pop().match(/^\w+/);
  let projectId;
  if (regexMatch) {
    projectId = regexMatch.pop();
  }
  return {
    project: projects.allProjects[projectId],
<<<<<<< HEAD
    allSelected: projectDetailsPage.allSelected,
    selectedFilesAndFolders: projectDetailsPage.selectedFilesAndFolders,
    searchTerm: projectDetailsPage.searchTerm,
    sortByTerm: projectDetailsPage.sortBy
=======
    allJupyterSelected: projectDetailsPage.allJupyterSelected,
    allHydroShareSelected: projectDetailsPage.allHydroShareSelected,
    selectedLocalFilesAndFolders: projectDetailsPage.selectedLocalFilesAndFolders,
    selectedHydroShareFilesAndFolders: projectDetailsPage.selectedHydroShareFilesAndFolders,
    searchTerm: projects.searchTerm
>>>>>>> b2a8e4fd
  };
};

const mapDispatchToProps = (dispatch: Dispatch<AllActionTypes>) => {
  return {
<<<<<<< HEAD
    toggleSelectedAll: (project: IJupyterProject) => dispatch(ProjectDetailsPageActions.toggleIsSelectedAll(project)),
    toggleSelectedOne: (item: IFileOrFolder, isSelected: boolean) => dispatch(ProjectDetailsPageActions.toggleIsSelectedOne(item)),
    searchProjectBy: (searchTerm: string) => dispatch(projectDetailsPageActions.searchProjectBy(searchTerm)),
    sortBy: (sortByTerm: SortByOptions) => dispatch(projectDetailsPageActions.sortBy(sortByTerm))
=======
    toggleSelectedAllLocal: (project: IJupyterProject) => dispatch(ProjectDetailsPageActions.toggleIsSelectedAllLocal(project)),
    toggleSelectedAllHydroShare: (project: IJupyterProject) => dispatch(ProjectDetailsPageActions.toggleIsSelectedAllHydroShare(project)),
    toggleSelectedOneLocal: (item: IFileOrFolder, isSelected: boolean) => dispatch(ProjectDetailsPageActions.toggleIsSelectedOneLocal(item)),
    toggleSelectedOneHydroShare: (item: IFileOrFolder, isSelected: boolean) => dispatch(ProjectDetailsPageActions.toggleIsSelectedOneHydroShare(item)),
    searchProjectBy: (searchTerm: string) => dispatch(projectDetailsPageActions.searchProjectBy(searchTerm)),
    goBackToProjects: () => dispatch(push('/')),
>>>>>>> b2a8e4fd
  }
};

type PropsType = ReturnType<typeof mapStateToProps> & ReturnType<typeof mapDispatchToProps>;

class ProjectDetailsPage extends React.Component<PropsType, never> {

  public handleSearchChange = (event: any) => {
    this.props.searchProjectBy(event.target.value)
  }

  public render() {
    if (!this.props.project) {
      return (
        <div className="page project-details">
          <div className="no-project">
            <h1>No project found</h1>
            <p>You do not have a project with the ID specified.</p>
          </div>
        </div>
      );
    }

    const toggleAllLocalSelected = () => this.props.toggleSelectedAllLocal(this.props.project);
    const toggleAllHydroShareSelected = () => this.props.toggleSelectedAllHydroShare(this.props.project);

<<<<<<< HEAD
    return (
      <div className="page project-details">
        <FilterBarProjectDetails allSelected={this.props.allSelected}
          toggleAllSelected={toggleAllSelected} searchChange={this.handleSearchChange} sortBy={this.props.sortBy}/>
        <FileList
          files={this.props.project.files}
          onFileOrFolderSelected={this.props.toggleSelectedOne}
          selectedFilesAndFolders={this.props.selectedFilesAndFolders}
          searchTerm={this.props.searchTerm}
          sortBy={this.props.sortByTerm}
=======
    const {
      hydroShareResource,
    } = this.props.project;
    const hydroShareFiles = hydroShareResource ? (
        <FileList
            allSelected={this.props.allHydroShareSelected}
            files={hydroShareResource.files}
            onFileOrFolderSelected={this.props.toggleSelectedOneHydroShare}
            selectedFilesAndFolders={this.props.selectedHydroShareFilesAndFolders}
            searchTerm={''}
            toggleAllSelected={toggleAllHydroShareSelected}
>>>>>>> b2a8e4fd
        />
    ) : null;

    const fileListContainerClasses = 'file-lists ' + (hydroShareResource ? 'split' : 'single');

    return (
      <div className="page project-details">
        <a className="go-back" onClick={this.props.goBackToProjects}>&lt; Back to projects</a>
        <ProjectInfo project={this.props.project} />
        <FilterBarProjectDetails allSelected={this.props.allJupyterSelected}
          toggleAllSelected={toggleAllLocalSelected} searchChange={this.handleSearchChange}/>
        <div className={fileListContainerClasses}>
          <FileList
            allSelected={this.props.allJupyterSelected}
            toggleAllSelected={toggleAllLocalSelected}
            files={this.props.project.files}
            onFileOrFolderSelected={this.props.toggleSelectedOneLocal}
            selectedFilesAndFolders={this.props.selectedLocalFilesAndFolders}
            searchTerm={this.props.searchTerm}
          />
          {hydroShareFiles}
        </div>
      </div>
    )
  }

}

export default connect(
  mapStateToProps,
  mapDispatchToProps
)(ProjectDetailsPage);<|MERGE_RESOLUTION|>--- conflicted
+++ resolved
@@ -31,36 +31,24 @@
   }
   return {
     project: projects.allProjects[projectId],
-<<<<<<< HEAD
-    allSelected: projectDetailsPage.allSelected,
-    selectedFilesAndFolders: projectDetailsPage.selectedFilesAndFolders,
-    searchTerm: projectDetailsPage.searchTerm,
-    sortByTerm: projectDetailsPage.sortBy
-=======
     allJupyterSelected: projectDetailsPage.allJupyterSelected,
     allHydroShareSelected: projectDetailsPage.allHydroShareSelected,
     selectedLocalFilesAndFolders: projectDetailsPage.selectedLocalFilesAndFolders,
     selectedHydroShareFilesAndFolders: projectDetailsPage.selectedHydroShareFilesAndFolders,
-    searchTerm: projects.searchTerm
->>>>>>> b2a8e4fd
+    searchTerm: projectDetailsPage.searchTerm,
+    sortByTerm: projectDetailsPage.sortBy
   };
 };
 
 const mapDispatchToProps = (dispatch: Dispatch<AllActionTypes>) => {
   return {
-<<<<<<< HEAD
-    toggleSelectedAll: (project: IJupyterProject) => dispatch(ProjectDetailsPageActions.toggleIsSelectedAll(project)),
-    toggleSelectedOne: (item: IFileOrFolder, isSelected: boolean) => dispatch(ProjectDetailsPageActions.toggleIsSelectedOne(item)),
-    searchProjectBy: (searchTerm: string) => dispatch(projectDetailsPageActions.searchProjectBy(searchTerm)),
-    sortBy: (sortByTerm: SortByOptions) => dispatch(projectDetailsPageActions.sortBy(sortByTerm))
-=======
     toggleSelectedAllLocal: (project: IJupyterProject) => dispatch(ProjectDetailsPageActions.toggleIsSelectedAllLocal(project)),
     toggleSelectedAllHydroShare: (project: IJupyterProject) => dispatch(ProjectDetailsPageActions.toggleIsSelectedAllHydroShare(project)),
     toggleSelectedOneLocal: (item: IFileOrFolder, isSelected: boolean) => dispatch(ProjectDetailsPageActions.toggleIsSelectedOneLocal(item)),
     toggleSelectedOneHydroShare: (item: IFileOrFolder, isSelected: boolean) => dispatch(ProjectDetailsPageActions.toggleIsSelectedOneHydroShare(item)),
     searchProjectBy: (searchTerm: string) => dispatch(projectDetailsPageActions.searchProjectBy(searchTerm)),
+    sortBy: (sortByTerm: SortByOptions) => dispatch(projectDetailsPageActions.sortBy(sortByTerm)),
     goBackToProjects: () => dispatch(push('/')),
->>>>>>> b2a8e4fd
   }
 };
 
@@ -87,18 +75,6 @@
     const toggleAllLocalSelected = () => this.props.toggleSelectedAllLocal(this.props.project);
     const toggleAllHydroShareSelected = () => this.props.toggleSelectedAllHydroShare(this.props.project);
 
-<<<<<<< HEAD
-    return (
-      <div className="page project-details">
-        <FilterBarProjectDetails allSelected={this.props.allSelected}
-          toggleAllSelected={toggleAllSelected} searchChange={this.handleSearchChange} sortBy={this.props.sortBy}/>
-        <FileList
-          files={this.props.project.files}
-          onFileOrFolderSelected={this.props.toggleSelectedOne}
-          selectedFilesAndFolders={this.props.selectedFilesAndFolders}
-          searchTerm={this.props.searchTerm}
-          sortBy={this.props.sortByTerm}
-=======
     const {
       hydroShareResource,
     } = this.props.project;
@@ -108,9 +84,9 @@
             files={hydroShareResource.files}
             onFileOrFolderSelected={this.props.toggleSelectedOneHydroShare}
             selectedFilesAndFolders={this.props.selectedHydroShareFilesAndFolders}
-            searchTerm={''}
+            searchTerm={this.props.searchTerm}
+            sortBy={this.props.sortByTerm}
             toggleAllSelected={toggleAllHydroShareSelected}
->>>>>>> b2a8e4fd
         />
     ) : null;
 
@@ -121,7 +97,7 @@
         <a className="go-back" onClick={this.props.goBackToProjects}>&lt; Back to projects</a>
         <ProjectInfo project={this.props.project} />
         <FilterBarProjectDetails allSelected={this.props.allJupyterSelected}
-          toggleAllSelected={toggleAllLocalSelected} searchChange={this.handleSearchChange}/>
+          toggleAllSelected={toggleAllLocalSelected} searchChange={this.handleSearchChange} sortBy={this.props.sortBy}/>
         <div className={fileListContainerClasses}>
           <FileList
             allSelected={this.props.allJupyterSelected}
@@ -129,6 +105,7 @@
             files={this.props.project.files}
             onFileOrFolderSelected={this.props.toggleSelectedOneLocal}
             selectedFilesAndFolders={this.props.selectedLocalFilesAndFolders}
+            sortBy={this.props.sortByTerm}
             searchTerm={this.props.searchTerm}
           />
           {hydroShareFiles}
