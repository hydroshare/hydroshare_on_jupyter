--- conflicted
+++ resolved
@@ -3,8 +3,8 @@
 import { IRootState } from './store';
 
 import { Dispatch } from 'redux';
-import * as asyncactions from './store/redux/async-actions';
-import { DemoActions } from './store/redux/types';
+import * as asyncactions from './store/async-actions';
+import { DemoActions } from './store/types';
 
 import FilterBar from './components/FilterBar';
 
@@ -13,13 +13,6 @@
   return { list, loading };
 }
 
-<<<<<<< HEAD
-import { Dispatch } from 'redux';
-import * as asyncactions from './store/async-actions';
-import { DemoActions } from './store/types';
-
-=======
->>>>>>> d60f8b2f
 const mapDispatcherToProps = (dispatch: Dispatch<DemoActions>) => {
   return {
     addItem: (item: string) => asyncactions.addItemAsync(dispatch, item)
