'''
This file sets up the resource class for getting and updating files &
information associated with a given resource in Jupyterhub & Hydroshare.

Author: 2019-20 CUAHSI Olin SCOPE Team
Email: vickymmcd@gmail.com
'''
#!/usr/bin/python
# -*- coding: utf-8 -*-

from local_folder import LocalFolder
from remote_folder import RemoteFolder
import logging
import os
from os import path
import dateutil.parser # for parsing resource times
import re
import pathlib
from pathlib import * # TODO: Charlie, change to pl for readability
import shutil

''' Class that defines a Hydroshare resource & it's associated files that
are local to Jupyterhub.
'''
class Resource:

    def __init__(self, res_id, resource_handler):
        '''Authenticates Hydroshare & sets up class variables.
        '''
        self.res_id = res_id
        self.resource_handler = resource_handler
        self.output_folder = self.resource_handler.output_folder
        self.hs = self.resource_handler.hs

        self.remote_folder = RemoteFolder(self.hs, self.res_id)
        self.local_folder = LocalFolder()

        self.path_prefix = self.output_folder + "/" + self.res_id + "/" + self.res_id + "/data/contents/"
        self.hs_files = self.get_files_upon_init_HS()
        print("HS_files")
        print(self.hs_files)
        self.JH_files = self.get_files_upon_init_JH()


    def create_file_JH(self, filename):
        '''Creates a new file with the given name in JH
        '''
        if filename is not None:
            with open(self.path_prefix + filename, "w") as fp:
                # if you wanted you could write to the file here, but we just want to create it
                pass


    def save_resource_locally(self, unzip=True):
        '''Saves the HS resource locally, if it does not already exist.
        '''
        # Get resource from HS if it doesn't already exist locally
        if not os.path.exists('{}/{}'.format(self.output_folder, self.res_id)):

            logging.info("getting hs resource")
            self.hs.getResource(self.res_id, destination=self.output_folder, unzip=unzip)
        else:
            logging.info("Resource already exists!")

    def get_files_JH(self):
        return self.JH_files

    def get_files_upon_init_JH(self):
        '''Gets metadata for all the files currently stored in the JH instance
        of this resource.
        '''

        self.save_resource_locally()
        parent_folder_path = Path(self.path_prefix)
        files = self.local_folder.get_contents_recursive(self.path_prefix)
        files_final = [({
            "name": "/",
            "sizeBytes": parent_folder_path.stat().st_size,
            "type": "folder",
            "contents": files,
        })]
        return files_final

    def update_hs_files(self):
        self.hs_files = self.get_files_upon_init_HS()

    def get_files_HS(self):
        return self.hs_files

    def get_files_upon_init_HS(self):
        '''Gets metadata for all the files currently stored in the HS instance
        of this resource.
        '''

        # get the file information for all files in the HS resource in json
        hs_resource_info = self.hs.resource(self.res_id).files.all().json()
        url_prefix = 'http://www.hydroshare.org/resource/' + self.res_id + '/data/contents'
        folders_dict = {}
        folders_final = []
        nested_files = {}
        print(hs_resource_info)
        # get the needed info for each file
        for file_info in hs_resource_info["results"]:
            # extract filepath from url
            filepath = file_info["url"][len(url_prefix)+1:]
            # get proper definition formatting of file if it is a file
            file_definition_hs = self.remote_folder.get_file_metadata(filepath, filepath, file_info["size"])
            # if it is a folder, build up contents
            if not file_definition_hs:
                nested_files[filepath + "/"] = file_info
                folders = filepath.split("/")
                currpath = ""
                for x in range(0, len(folders)-1):
                    folder = folders[x]
                    currpath = currpath + folder + "/"
                    # build up dictionary of folder -> what is in it
                    if (x, folder, currpath) not in folders_dict:
                        folders_dict[(x, folder, currpath)] = []
                    folders_dict[(x, folder, currpath)].append((x+1, folders[x+1], currpath + folders[x+1] + "/"))
            # if it is just a file, add it to the final list
            else:
                folders_final.append(file_definition_hs)

        # go through folders dictionary & build up the nested structure
        i = 0
        for key, val in folders_dict.items():
            # we only want to make the initial call on folders at the top level,
            # (level 0); folders at levels 1, 2, etc. will be built into the
            # result by means of the recursive calls
            if key[0] == 0:
                folder_size, folder_contents = self.remote_folder.get_contents_recursive(val, folders_dict, nested_files)
                folders_final.append({
                    "name": key[1],
                    "path": '/' + key[2].strip('/'),
                    "sizeBytes": folder_size,
                    "type": "folder",
                    "contents": folder_contents,
                })

        rootsize = 0
        for f in folders_final:
            rootsize += (f["sizeBytes"])

        folders_with_root = [({
            "name": "/",
            "sizeBytes": rootsize,
            "type": "folder",
            "contents": folders_final,
        })]

        return folders_with_root

    def rename_or_move_file_HS(self, old_filepath, new_filepath):
        '''Renames the hydroshare version of the file from old_filename to
        new_filename.
        '''
<<<<<<< HEAD
        pathWithoutType, fileType = filepath.split(".")
        if self.is_file_in_HS(pathWithoutType, fileType):
            success = self.remote_folder.rename_or_move_file(old_filepath, new_filepath)
            if not success: #TODO: Charlie, send message to frontend
                logging.info('Unable to rename or move file: ' + old_filepath)
            folderpath, filename = old_filepath.rsplit("/", 1)
            self.delete_HS_folder_if_empty(folderpath, filename)
=======
        if old_filepath is not None and new_filepath is not None:
            pathWithoutType, fileType = old_filepath.split(".")
            if self.is_file_in_HS(pathWithoutType, fileType):
                self.remote_folder.rename_or_move_file(old_filepath, new_filepath)
                folderpath, filename = old_filepath.rsplit("/", 1)
                self.delete_HS_folder_if_empty(folderpath, filename)
            else:
                logging.info('Trying to rename or move file that does not exist: ' + old_filepath)
>>>>>>> d2cdb68f
        else:
            logging.info('Missing inputs for old and new filepath')

    def rename_or_move_file_JH(self, old_filepath, new_filepath):
        """Renames the jupyterhub version of the file from old_filename to
        new_filename.
        """
        if old_filepath is not None and new_filepath is not None:
            if path.exists(self.path_prefix + old_filepath):
                shutil.move(self.path_prefix + old_filepath, self.path_prefix + new_filepath)
                self.delete_JH_folder_if_empty(old_filepath.rsplit("/", 1)[0])
            else:
                logging.info('Trying to rename or move file that does not exist: ' + old_filepath)
        else:
            logging.info('Missing inputs for old and new filepath')

    def delete_file_or_folder_from_JH(self, filepath):
        """ deletes file or folder from JH """
        # if filepath does not contain file (ie: we want to delete folder)
        if "." not in filepath:
            self.local_folder.delete_folder(self.path_prefix+filepath)

            # check if after deleting this folder, the parent directory is empty
            # if so this will delete that parent directory
            if "/" in filepath:
                self.delete_JH_folder_if_empty(filepath.rsplit('/', 1)[0])
        else:
            self.local_folder.delete_file(self.path_prefix+filepath)

            # check if after deleting this file, the parent directory is empty
            # if so this will delete that parent directory
            if "/" in filepath:
                self.delete_JH_folder_if_empty(filepath.rsplit('/', 1)[0])

    def delete_JH_folder_if_empty(self, filepath):
        """ deletes JH folder if it is empty
        calls delete_file_or_folder_from JH to check if
        parent directory needs to be deleted """

        if not os.listdir(self.path_prefix + filepath):
            self.delete_file_or_folder_from_JH(filepath)

    def is_file_or_folder_in_JH(self, filepath):
        """ is a file in JH """
        return path.isfile(filepath)

    def delete_file_or_folder_from_HS(self,filepath):
        """ deletes file or folder from HS """
        # if file path does not contain file (ie: we want to delete folder)
        if "." not in filepath:
            self.remote_folder.delete_folder(filepath+"/")
            # check if after deleting this folder, the parent directory is empty
            # if so this will delete that parent directory
            if "/" in filepath:
                self.delete_HS_folder_if_empty(filepath.split('/', 1)[0], filepath.rsplit('/', 1)[1])
        else:
            self.remote_folder.delete_file(filepath)
            # check if after deleting this file, the parent directory is empty
            # if so this will delete that parent directory
            if "/" in filepath:
                self.delete_HS_folder_if_empty(filepath.rsplit('/', 1)[0], filepath.rsplit('/', 1)[1].split(".")[0])

    def delete_HS_folder_if_empty(self, folderpath, acceptable_name):
        """ deletes folder from HS if it is empty
        this can only be used with hs_files as the HydroShare API does not give us empty
        folders when giving us files. This function should only be used if a recent
        action could have caused a folder to be empty """
        splitPath = ["/"]
        splitPath += folderpath.split('/')
        parentDict = self.hs_files
        for directory in splitPath:
            i = 0
            while i < len(parentDict):
                if parentDict[i]["name"] == directory:
                    parentDict = parentDict[i]["contents"]
                    break
                i += 1

        j = 0
        for i in range(len(parentDict)):
            if parentDict[i]["name"] != acceptable_name:
                j += 1
        if j == 0:
            self.delete_file_or_folder_from_HS(folderpath)


    def is_file_in_HS(self, filepath, fileType):
        """ does a file exist in hs_files """
        splitPath = filepath.split('/')
        parentDict = self.hs_files
        i = 0
        while i < len(splitPath):
            j = 0
            while j < len(parentDict):
                if parentDict[j]["name"] == splitPath[i]:
                    if parentDict[j]["type"] == "folder":
                        parentDict = parentDict[j]["contents"]
                        break
                    elif parentDict[j]["type"] == fileType:
                        return True
                j += 1
            i += 1

        return False

    def is_folder_in_HS(self, folderpath):
        """ does a folder exist in hs_files """
        splitPath = folderpath.split('/')
        parentDict = self.hs_files
        i = 0
        while i < len(splitPath):
            j = 0
            found = False
            while j < len(parentDict):
                if parentDict[j]["name"] == splitPath[i]:
                    if parentDict[j]["type"] == "folder":
                        parentDict = parentDict[j]["contents"]
                        found = True
                        break
                j += 1
            if found == False:
                return False
            i += 1

        return True


    def overwrite_JH_with_file_from_HS(self, filepath):
        """ overwrites JH file with one from HS """
        if self.is_file_or_folder_in_JH(filepath):
            self.delete_file_or_folder_from_JH(filepath)
        if "/" in filepath:
            outputPath = filepath.rsplit('/', 1)[0]
            if self.is_file_or_folder_in_JH(outputPath) == False:
                os.makedirs(self.path_prefix + outputPath + "/")
        self.remote_folder.download_file_to_JH(filepath, self.path_prefix)
        self.JH_files = self.get_files_upon_init_JH()

    def overwrite_HS_with_file_from_JH(self, filepath):
        """ overwrites HS file with one from JH """
        if filepath is not None:
            pathWithoutType, fileType = filepath.split(".")
            if self.is_file_in_HS(pathWithoutType, fileType):
                self.delete_file_or_folder_from_HS(filepath)
            elif "/" in filepath:
                folderPath = filepath.rsplit('/', 1)[0]
                if self.is_folder_in_HS(folderPath) == False:
                    self.remote_folder.create_folder(folderPath)

            self.remote_folder.upload_file_to_HS(self.path_prefix+filepath, filepath)
            self.hs_files = self.get_files_upon_init_HS()
        else:
            logging.info('Missing filepath in call to overwrite')

    def get_resource_last_modified_time_HS(self):
        # TODO: (Charlie): This may not be necessary -- it's more specific than the dates provided in
        # the get resources func in resource_handler, but we might not care
        """
        Gets dates from the resource science metadata and returns the
        most recent modified time in datetime.datetime format

        Notes:
        metadata['dates'] gives array of two dicts with key 'start_date'
        that contains a time. One is creation and the other is last modified
        Need to compare and return the most recent time.
        Ex:
        'dates': [{'end_date': None,
            'start_date': '2019-05-15T19:31:38.201061Z',
            'type': 'created'},
           {'end_date': None,
            'start_date': '2019-05-15T19:32:36.139858Z',
            'type': 'modified'}],
        """
        metadata = self.hs.getScienceMetadata(self.res_id)
        # Obtain dates
        dates = []
        for date in metadata['dates']:
            temp = date['start_date']
            temp = dateutil.parser.parse(temp)
            dates.append(temp)
        # Compare dates to get most recent one (normally it's the first, but
        # it messes up if it's 'day of' for some reason)
        most_recent = max(dates)
        return most_recent # datetime.datetime

    def upload_file_to_JH(self, file_info):
        if self.is_file_or_folder_in_JH(self.path_prefix+file_info["filename"]) == False:
            self.local_folder.upload_file_to_JH(file_info, self.path_prefix)
            return True
        else:
            return "Error: a file " + file_info["filename"] +" already exists in JupyterHub at that location, cannot upload"<|MERGE_RESOLUTION|>--- conflicted
+++ resolved
@@ -154,15 +154,6 @@
         '''Renames the hydroshare version of the file from old_filename to
         new_filename.
         '''
-<<<<<<< HEAD
-        pathWithoutType, fileType = filepath.split(".")
-        if self.is_file_in_HS(pathWithoutType, fileType):
-            success = self.remote_folder.rename_or_move_file(old_filepath, new_filepath)
-            if not success: #TODO: Charlie, send message to frontend
-                logging.info('Unable to rename or move file: ' + old_filepath)
-            folderpath, filename = old_filepath.rsplit("/", 1)
-            self.delete_HS_folder_if_empty(folderpath, filename)
-=======
         if old_filepath is not None and new_filepath is not None:
             pathWithoutType, fileType = old_filepath.split(".")
             if self.is_file_in_HS(pathWithoutType, fileType):
@@ -171,7 +162,6 @@
                 self.delete_HS_folder_if_empty(folderpath, filename)
             else:
                 logging.info('Trying to rename or move file that does not exist: ' + old_filepath)
->>>>>>> d2cdb68f
         else:
             logging.info('Missing inputs for old and new filepath')
 
@@ -222,12 +212,14 @@
         """ deletes file or folder from HS """
         # if file path does not contain file (ie: we want to delete folder)
         if "." not in filepath:
+            # TODO: Charlie, add message for fail cases
             self.remote_folder.delete_folder(filepath+"/")
             # check if after deleting this folder, the parent directory is empty
             # if so this will delete that parent directory
             if "/" in filepath:
                 self.delete_HS_folder_if_empty(filepath.split('/', 1)[0], filepath.rsplit('/', 1)[1])
         else:
+            # TODO: Charlie, Make message for frontend from remote_folder fail cases
             self.remote_folder.delete_file(filepath)
             # check if after deleting this file, the parent directory is empty
             # if so this will delete that parent directory
@@ -307,6 +299,7 @@
             outputPath = filepath.rsplit('/', 1)[0]
             if self.is_file_or_folder_in_JH(outputPath) == False:
                 os.makedirs(self.path_prefix + outputPath + "/")
+        # TODO: Vicky, use self.is_file_in_HS to error check if HS file exists
         self.remote_folder.download_file_to_JH(filepath, self.path_prefix)
         self.JH_files = self.get_files_upon_init_JH()
 
