'''
This file sets up the resource class for getting and updating files &
information associated with a given resource in Jupyterhub & Hydroshare.

Author: 2019-20 CUAHSI Olin SCOPE Team
Email: vickymmcd@gmail.com
'''
#!/usr/bin/python
# -*- coding: utf-8 -*-

from local_folder import LocalFolder
from remote_folder import RemoteFolder
import logging
import os
from os import path
from dateutil.parser import parse
import datetime
import re
import pathlib
import hs_restclient
from pathlib import *
import shutil

HS_PREFIX = 'hs'
JH_PREFIX = 'local'


''' Class that defines a Hydroshare resource & it's associated files that
are local to Jupyterhub.
'''
class Resource:

    def __init__(self, res_id, resource_handler):
        '''Authenticates Hydroshare & sets up class variables.
        '''
        self.res_id = res_id
        self.resource_handler = resource_handler
        self.output_folder = self.resource_handler.output_folder
        self.hs = self.resource_handler.hs

        self.remote_folder = RemoteFolder(self.hs, self.res_id)
        self.local_folder = LocalFolder()

        self.path_prefix = Path(self.output_folder) / self.res_id / self.res_id / 'data' / 'contents'
        self.hs_files = self.get_files_upon_init_HS()
        self.JH_files = self.get_files_upon_init_JH()


    def create_file_JH(self, filename):
        '''Creates a new file with the given name in JH
        '''
        if filename is not None:
            with open(self.path_prefix + filename, "w") as fp:
                # if you wanted you could write to the file here, but we just want to create it
                pass


    def save_resource_locally(self, unzip=True):
        '''Saves the HS resource locally, if it does not already exist.
        '''
        # Get resource from HS if it doesn't already exist locally
        if not os.path.exists('{}/{}'.format(self.output_folder, self.res_id)):

            logging.info("getting hs resource")
            self.hs.getResource(self.res_id, destination=self.output_folder, unzip=unzip)
        else:
            logging.info("Resource already exists!")

    def get_files_JH(self):
        return self.JH_files

    def get_files_upon_init_JH(self):
        '''Gets metadata for all the files currently stored in the JH instance
        of this resource.
        '''

        self.save_resource_locally()
<<<<<<< HEAD
        parent_folder_path = Path(self.path_prefix)
        files = self.local_folder.get_contents_recursive(self.path_prefix)
        files_final = [({
            "name": "/",
            "sizeBytes": parent_folder_path.stat().st_size,
            "modifiedTime": str(datetime.datetime.fromtimestamp(parent_folder_path.stat().st_mtime)),
=======
        resource_files_root_path = Path(self.path_prefix)
        if not resource_files_root_path.exists():
            resource_files_root_path.mkdir(parents=True)
        files = self.local_folder.get_contents_recursive(self.path_prefix, resource_files_root_path, JH_PREFIX+':')
        root_dir = {
            "name": "",
            "path": JH_PREFIX + ":/",
            "sizeBytes": resource_files_root_path.stat().st_size,
>>>>>>> a28c2f16
            "type": "folder",
            "contents": files,
        }
        return root_dir

    def update_hs_files(self):
        self.hs_files = self.get_files_upon_init_HS()

    def get_files_HS(self):
        return self.hs_files

    def get_files_upon_init_HS(self):
        '''Gets metadata for all the files currently stored in the HS instance
        of this resource.
        '''

        # get the file information for all files in the HS resource in json
        hs_resource_info = self.hs.resource(self.res_id).files.all().json()
        url_prefix = 'http://www.hydroshare.org/resource/' + self.res_id + '/data/contents'
        folders_dict = {}
        folders_final = []
        nested_files = {}
        # get the needed info for each file
        for file_info in hs_resource_info["results"]:
            # extract filepath from url
            filepath = file_info["url"][len(url_prefix)+1:]
            # get proper definition formatting of file if it is a file
<<<<<<< HEAD
            file_definition_hs = self.remote_folder.get_file_metadata(filepath, filepath, file_info)
=======
            file_definition_hs = self.remote_folder.get_file_metadata(filepath, filepath, file_info["size"],
                                                                      HS_PREFIX+':')
>>>>>>> a28c2f16
            # if it is a folder, build up contents
            if not file_definition_hs:
                nested_files[filepath + "/"] = file_info
                folders = filepath.split("/")
                currpath = ""
                for x in range(0, len(folders)-1):
                    folder = folders[x]
                    currpath = currpath + folder + "/"
                    # build up dictionary of folder -> what is in it
                    if (x, folder, currpath) not in folders_dict:
                        folders_dict[(x, folder, currpath)] = []
                    folders_dict[(x, folder, currpath)].append((x+1, folders[x+1], currpath + folders[x+1] + "/"))
            # if it is just a file, add it to the final list
            else:
                folders_final.append(file_definition_hs)

        # go through folders dictionary & build up the nested structure
        i = 0
        for key, val in folders_dict.items():
            # we only want to make the initial call on folders at the top level,
            # (level 0); folders at levels 1, 2, etc. will be built into the
            # result by means of the recursive calls
            if key[0] == 0:
<<<<<<< HEAD
                folder_time, folder_size, folder_contents = self.remote_folder.get_contents_recursive(val, folders_dict, nested_files)
=======
                folder_size, folder_contents = self.remote_folder.get_contents_recursive(val, folders_dict,
                                                                                         nested_files, HS_PREFIX+':')
>>>>>>> a28c2f16
                folders_final.append({
                    "name": key[1],
                    "path": HS_PREFIX + ':/' + key[2].strip('/'),
                    "sizeBytes": folder_size,
                    "modifiedTime": str(folder_time),
                    "type": "folder",
                    "contents": folder_contents,
                })

        rootsize = 0
        for f in folders_final:
            rootsize += (f["sizeBytes"])

<<<<<<< HEAD
        folder_time = datetime.datetime.min
        for f in folders_final:
            curr_time = parse(f["modifiedTime"])
            if curr_time > folder_time:
                folder_time = curr_time

        folders_with_root = [({
            "name": "/",
=======
        root_dir = {
            "name": "",
            "path": HS_PREFIX + ":/",
>>>>>>> a28c2f16
            "sizeBytes": rootsize,
            "modifiedTime": str(folder_time),
            "type": "folder",
            "contents": folders_final,
        }

        return root_dir

    def rename_or_move_file_HS(self, old_filepath, new_filepath):
        '''Renames the hydroshare version of the file from old_filename to
        new_filename.
        '''
        if old_filepath is not None and new_filepath is not None:
            pathWithoutType, fileType = old_filepath.split(".")
            if self.is_file_in_HS(pathWithoutType, fileType):
                self.remote_folder.rename_or_move_file(old_filepath, new_filepath)
                folderpath, filename = old_filepath.rsplit("/", 1)
                self.delete_HS_folder_if_empty(folderpath, filename)
            else:
                logging.info('Trying to rename or move file that does not exist: ' + old_filepath)
        else:
            logging.info('Missing inputs for old and new filepath')

    def rename_or_move_file_JH(self, old_filepath, new_filepath):
        """Renames the jupyterhub version of the file from old_filename to
        new_filename.
        """
        if old_filepath is not None and new_filepath is not None:
            src_full_path = self.path_prefix / old_filepath
            dest_full_path = self.path_prefix / new_filepath
            if src_full_path.exists():
                shutil.move(str(src_full_path), str(dest_full_path))
                self.delete_JH_folder_if_empty(src_full_path.parent)
            else:
                logging.info('Trying to rename or move file that does not exist: ' + old_filepath)
        else:
            logging.info('Missing inputs for old and new filepath')

    def delete_file_or_folder_from_JH(self, filepath):
        """ Deletes a file or folder from the local filesystem.
            :param filepath the full path to the file or folder on the local filesystem
            :type filepath str | PosixPath
        """
        if isinstance(filepath, str):
            filepath = Path(filepath)

        if filepath.is_dir():
            self.local_folder.delete_folder(filepath)

            # check if after deleting this folder, the parent directory is empty
            # if so this will delete that parent directory
            # TODO: Do we really want to do this?
            if filepath.parent != self.path_prefix:
                self.delete_JH_folder_if_empty(filepath.parent)
        else:
            self.local_folder.delete_file(self.path_prefix+filepath)

            # check if after deleting this file, the parent directory is empty
            # if so this will delete that parent directory
            if "/" in filepath:
                self.delete_JH_folder_if_empty(filepath.rsplit('/', 1)[0])

    def delete_JH_folder_if_empty(self, filepath):
        """ deletes JH folder if it is empty
        calls delete_file_or_folder_from JH to check if
        parent directory needs to be deleted """

        if len(list((self.path_prefix / filepath).iterdir())) == 0:
            self.delete_file_or_folder_from_JH(filepath)

    def is_file_or_folder_in_JH(self, filepath):
        """ is a file in JH """
        return path.isfile(filepath)

    def delete_file_or_folder_from_HS(self, filepath):
        """ deletes file or folder from HS """
        # if file path does not contain file (ie: we want to delete folder)
        if not isinstance(filepath, PosixPath):
            filepath = Path(filepath)
        # FIXME: This will not work if the directory has a . in it (which is valid in UNIX)
        # Check if there is a suffix/extension (indicating we're deleting a folder)
        if filepath.suffix:
            self.remote_folder.delete_folder(str(filepath)+"/")
            # check if after deleting this folder, the parent directory is empty
            # if so this will delete that parent directory
            # TODO: Delete this or make it recursive and use pathlib
            # if "/" in filepath:
            #     self.delete_HS_folder_if_empty(filepath.split('/', 1)[0], filepath.rsplit('/', 1)[1])
        else:
            self.remote_folder.delete_file(filepath)
            # check if after deleting this file, the parent directory is empty
            # if so this will delete that parent directory
            if "/" in filepath:
                self.delete_HS_folder_if_empty(filepath.rsplit('/', 1)[0], filepath.rsplit('/', 1)[1].split(".")[0])

    def delete_HS_folder_if_empty(self, folderpath, acceptable_name):
        """ deletes folder from HS if it is empty
        this can only be used with hs_files as the HydroShare API does not give us empty
        folders when giving us files. This function should only be used if a recent
        action could have caused a folder to be empty """
        splitPath = ["/"]
        splitPath += folderpath.split('/')
        parentDict = self.hs_files
        for directory in splitPath:
            i = 0
            while i < len(parentDict):
                if parentDict[i]["name"] == directory:
                    parentDict = parentDict[i]["contents"]
                    break
                i += 1

        j = 0
        for i in range(len(parentDict)):
            if parentDict[i]["name"] != acceptable_name:
                j += 1
        if j == 0:
            self.delete_file_or_folder_from_HS(folderpath)

    def is_file_or_folder_in_HS(self, item_path, file_extension=None):
        """ Checks if a file or folder exists in a HydroShare resource
            :param item_path the name (sans extension) of the file or folder
            :param file_extension if a file, the extension of that file
         """
        if not isinstance(item_path, PosixPath):
            item_path = Path(item_path)
        current_dir_contents = self.hs_files.get('contents')
        for current_path_part in item_path.parts:
            found_next_part = False
            for file_or_folder in current_dir_contents:
                if file_or_folder["name"] == current_path_part:
                    if file_or_folder["type"] == "folder":
                        current_dir_contents = file_or_folder.get('contents')
                        found_next_part = True
                        break
                    elif file_extension is not None and file_or_folder["type"] == file_extension:
                        return True
            if not found_next_part:
                return False

        return False


    def overwrite_JH_with_file_from_HS(self, filepath):
        """ overwrites JH file with one from HS """
        if self.is_file_or_folder_in_JH(filepath):
            self.delete_file_or_folder_from_JH(filepath)
        if "/" in filepath:
            outputPath = filepath.rsplit('/', 1)[0]
            if self.is_file_or_folder_in_JH(outputPath) == False:
                os.makedirs(self.path_prefix + outputPath + "/")
        self.remote_folder.download_file_to_JH(filepath, self.path_prefix)
        self.JH_files = self.get_files_upon_init_JH()

    def overwrite_HS_with_file_from_JH(self, file_path):
        """ overwrites HS file with one from JH """
        if str(file_path).startswith('/'):
            file_path = str(file_path)[1:]
        full_file_path_rel_resource_root = Path(file_path)
        file_extension = full_file_path_rel_resource_root.suffix
        path_without_extension = str(full_file_path_rel_resource_root)[:-len(file_extension)]
        # Drop the leading . from the file extension
        file_extension = file_extension[1:]
        if self.is_file_or_folder_in_HS(path_without_extension, file_extension):
            self.delete_file_or_folder_from_HS(full_file_path_rel_resource_root)
        folder_path = full_file_path_rel_resource_root.parent
        if str(folder_path) != '.':
            if not self.is_file_or_folder_in_HS(folder_path):
                self.remote_folder.create_folder(folder_path)

        full_src_path = self.path_prefix / str(full_file_path_rel_resource_root)
        self.remote_folder.upload_file_to_HS(full_src_path, full_file_path_rel_resource_root)
        self.hs_files = self.get_files_upon_init_HS()

    def get_resource_last_modified_time_HS(self):
        # TODO: (Charlie): This may not be necessary -- it's more specific than the dates provided in
        # the get resources func in resource_handler, but we might not care
        """
        Gets dates from the resource science metadata and returns the
        most recent modified time in datetime.datetime format

        Notes:
        metadata['dates'] gives array of two dicts with key 'start_date'
        that contains a time. One is creation and the other is last modified
        Need to compare and return the most recent time.
        Ex:
        'dates': [{'end_date': None,
            'start_date': '2019-05-15T19:31:38.201061Z',
            'type': 'created'},
           {'end_date': None,
            'start_date': '2019-05-15T19:32:36.139858Z',
            'type': 'modified'}],
        """
        metadata = self.hs.getScienceMetadata(self.res_id)
        # Obtain dates
        dates = []
        for date in metadata['dates']:
            temp = date['start_date']
            temp = dateutil.parser.parse(temp)
            dates.append(temp)
        # Compare dates to get most recent one (normally it's the first, but
        # it messes up if it's 'day of' for some reason)
        most_recent = max(dates)
        return most_recent # datetime.datetime

    def upload_file_to_JH(self, file_info):
        if self.is_file_or_folder_in_JH(self.path_prefix+file_info["filename"]) == False:
            self.local_folder.upload_file_to_JH(file_info, self.path_prefix)
            return True
        else:
            return "Error: a file " + file_info["filename"] +" already exists in JupyterHub at that location, cannot upload"<|MERGE_RESOLUTION|>--- conflicted
+++ resolved
@@ -75,14 +75,6 @@
         '''
 
         self.save_resource_locally()
-<<<<<<< HEAD
-        parent_folder_path = Path(self.path_prefix)
-        files = self.local_folder.get_contents_recursive(self.path_prefix)
-        files_final = [({
-            "name": "/",
-            "sizeBytes": parent_folder_path.stat().st_size,
-            "modifiedTime": str(datetime.datetime.fromtimestamp(parent_folder_path.stat().st_mtime)),
-=======
         resource_files_root_path = Path(self.path_prefix)
         if not resource_files_root_path.exists():
             resource_files_root_path.mkdir(parents=True)
@@ -91,7 +83,7 @@
             "name": "",
             "path": JH_PREFIX + ":/",
             "sizeBytes": resource_files_root_path.stat().st_size,
->>>>>>> a28c2f16
+            "modifiedTime": str(datetime.datetime.fromtimestamp(resource_files_root_path.stat().st_mtime)),
             "type": "folder",
             "contents": files,
         }
@@ -119,12 +111,8 @@
             # extract filepath from url
             filepath = file_info["url"][len(url_prefix)+1:]
             # get proper definition formatting of file if it is a file
-<<<<<<< HEAD
-            file_definition_hs = self.remote_folder.get_file_metadata(filepath, filepath, file_info)
-=======
-            file_definition_hs = self.remote_folder.get_file_metadata(filepath, filepath, file_info["size"],
+            file_definition_hs = self.remote_folder.get_file_metadata(filepath, filepath, file_info,
                                                                       HS_PREFIX+':')
->>>>>>> a28c2f16
             # if it is a folder, build up contents
             if not file_definition_hs:
                 nested_files[filepath + "/"] = file_info
@@ -148,17 +136,15 @@
             # (level 0); folders at levels 1, 2, etc. will be built into the
             # result by means of the recursive calls
             if key[0] == 0:
-<<<<<<< HEAD
-                folder_time, folder_size, folder_contents = self.remote_folder.get_contents_recursive(val, folders_dict, nested_files)
-=======
-                folder_size, folder_contents = self.remote_folder.get_contents_recursive(val, folders_dict,
+                folder_time, folder_size, folder_contents = self.remote_folder.get_contents_recursive(val, folders_dict,
                                                                                          nested_files, HS_PREFIX+':')
->>>>>>> a28c2f16
+                if folder_time:
+                    folder_time = str(folder_time)
                 folders_final.append({
                     "name": key[1],
                     "path": HS_PREFIX + ':/' + key[2].strip('/'),
                     "sizeBytes": folder_size,
-                    "modifiedTime": str(folder_time),
+                    "modifiedTime": folder_time,
                     "type": "folder",
                     "contents": folder_contents,
                 })
@@ -167,22 +153,23 @@
         for f in folders_final:
             rootsize += (f["sizeBytes"])
 
-<<<<<<< HEAD
         folder_time = datetime.datetime.min
         for f in folders_final:
-            curr_time = parse(f["modifiedTime"])
-            if curr_time > folder_time:
-                folder_time = curr_time
-
-        folders_with_root = [({
-            "name": "/",
-=======
+            if f.get("modifiedTime"):
+                curr_time = parse(f.get("modifiedTime"))
+                if curr_time > folder_time:
+                    folder_time = curr_time
+
+        if folder_time == datetime.datetime.min:
+            folder_time = None
+        else:
+            folder_time = str(folder_time)
+
         root_dir = {
             "name": "",
             "path": HS_PREFIX + ":/",
->>>>>>> a28c2f16
             "sizeBytes": rootsize,
-            "modifiedTime": str(folder_time),
+            "modifiedTime": folder_time,
             "type": "folder",
             "contents": folders_final,
         }
