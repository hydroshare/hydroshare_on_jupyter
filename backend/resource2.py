'''
This file sets up the resource class for getting and updating files &
information associated with a given resource in Jupyterhub & Hydroshare.

Author: 2019-20 CUAHSI Olin SCOPE Team
Email: vickymmcd@gmail.com
'''
#!/usr/bin/python
# -*- coding: utf-8 -*-

from local_folder import LocalFolder
from remote_folder import RemoteFolder
import logging
import os
from os import path
import dateutil.parser # for parsing resource times
import re
import pathlib
from pathlib import *

''' Class that defines a Hydroshare resource & it's associated files that
are local to Jupyterhub.
'''
class Resource:

    def __init__(self, res_id, resource_handler):
        '''Authenticates Hydroshare & sets up class variables.
        '''
        self.res_id = res_id
        self.resource_handler = resource_handler
        self.output_folder = self.resource_handler.output_folder
        self.hs = self.resource_handler.hs

        self.remote_folder = RemoteFolder(self.hs, self.res_id)
        self.local_folder = LocalFolder()

        self.path_prefix = self.output_folder + "/" + self.res_id + "/" + self.res_id + "/data/contents/"
        print("hiya")
        self.hs_files = self.get_files_upon_init_HS()
        self.JH_files = self.get_files_upon_init_JH()


    def create_file_JH(self, filename):
        '''Creates a new file with the given name in JH
        '''
        with open(self.path_prefix + filename, "w") as fp:
            # if you wanted you could write to the file here, but we just want to create it
            pass


    def save_resource_locally(self, unzip=True):
        '''Saves the HS resource locally, if it does not already exist.
        '''
        # Get resource from HS if it doesn't already exist locally
        if not os.path.exists('{}/{}'.format(self.output_folder, self.res_id)):

            logging.info("getting hs resource")
            self.hs.getResource(self.res_id, destination=self.output_folder, unzip=unzip)
        else:
            logging.info("Resource already exists!")

    def get_files_JH(self):
        return self.JH_files

    def get_files_upon_init_JH(self):
        '''Gets metadata for all the files currently stored in the JH instance
        of this resource.
        '''

        self.save_resource_locally()
        parent_folder_path = Path(self.path_prefix)
        files = self.local_folder.get_contents_recursive(self.path_prefix)
        files_final = [({
            "name": "/",
            "sizeBytes": parent_folder_path.stat().st_size,
            "type": "folder",
            "contents": files,
        })]
        return files_final

    def update_hs_files(self):
        self.hs_files = self.get_files_upon_init_HS()

    def get_files_HS(self):
        return self.hs_files

    def get_files_upon_init_HS(self):
        '''Gets metadata for all the files currently stored in the HS instance
        of this resource.
        '''

        # get the file information for all files in the HS resource in json
        hs_resource_info = self.hs.resource(self.res_id).files.all().json()
        url_prefix = 'http://www.hydroshare.org/resource/' + self.res_id + '/data/contents'
        folders_dict = {}
        folders_final = []
        nested_files = {}
        # get the needed info for each file
        for file_info in hs_resource_info["results"]:
            # extract filepath from url
            filepath = file_info["url"][len(url_prefix)+1:]
            # get proper definition formatting of file if it is a file
            file_definition_hs = self.remote_folder.get_file_metadata(filepath, filepath, file_info["size"])
            # if it is a folder, build up contents
            if not file_definition_hs:
                nested_files[filepath + "/"] = file_info
                folders = filepath.split("/")
                currpath = ""
                for x in range(0, len(folders)-1):
                    folder = folders[x]
                    currpath = currpath + folder + "/"
                    # build up dictionary of folder -> what is in it
                    if (x, folder, currpath) not in folders_dict:
                        folders_dict[(x, folder, currpath)] = []
                    folders_dict[(x, folder, currpath)].append((x+1, folders[x+1], currpath + folders[x+1] + "/"))
            # if it is just a file, add it to the final list
            else:
                folders_final.append(file_definition_hs)

        # go through folders dictionary & build up the nested structure
        i = 0
        for key, val in folders_dict.items():
            # we only want to make the initial call on folders at the top level,
            # (level 0); folders at levels 1, 2, etc. will be built into the
            # result by means of the recursive calls
            if key[0] == 0:
                folder_size, folder_contents = self.remote_folder.get_contents_recursive(val, folders_dict, nested_files)
                folders_final.append({
                    "name": key[1],
                    "path": '/' + key[2].strip('/'),
                    "sizeBytes": folder_size,
                    "type": "folder",
                    "contents": folder_contents,
                })

        rootsize = 0
        for f in folders_final:
            rootsize += (f["sizeBytes"])

        folders_with_root = [({
            "name": "/",
            "sizeBytes": rootsize,
            "type": "folder",
            "contents": folders_final,
        })]

        return folders_with_root

    def rename_file_HS(self, filepath, old_filename, new_filename):
        '''Renames the hydroshare version of the file from old_filename to
        new_filename.
        '''
        self.remote_folder.rename_file(filepath, old_filename, new_filename)
        return folders_final

    def rename_file_JH(self, filepath, old_filename, new_filename):
        '''Renames the jupyterhub version of the file from old_filename to
        new_filename.
        '''
        if path.exists(self.path_prefix + filepath + '/' + old_filename):
            os.rename(self.path_prefix + filepath + '/' + old_filename, self.path_prefix + filepath + '/' + new_filename)
        else:
            logging.info('Trying to rename file that does not exist: ' + filepath + '/' + old_filename)

    def delete_file_or_folder_from_JH(self, filepath):
        ''' deletes file or folder from JH '''
        # if filepath does not contain file (ie: we want to delete folder)
        if "." not in filepath:
            self.local_folder.delete_folder(self.path_prefix+filepath)

            # check if after deleting this folder, the parent directory is empty
            # if so this will delete that parent directory
            if "/" in filepath:
                self.delete_JH_folder_if_empty(filepath.rsplit('/', 1)[0])
        else:
            self.local_folder.delete_file(self.path_prefix+filepath)

            # check if after deleting this file, the parent directory is empty
            # if so this will delete that parent directory
            if "/" in filepath:
                self.delete_JH_folder_if_empty(filepath.rsplit('/', 1)[0])

    def delete_JH_folder_if_empty(self, filepath):
        ''' deletes JH folder if it is empty
        calls delete_file_or_folder_from JH to check if
        parent directory needs to be deleted '''

        if not os.listdir(self.path_prefix + filepath):
            self.delete_file_or_folder_from_JH(filepath)

    def is_file_or_folder_in_JH(self, filepath):
        ''' is a file in JH '''
        return path.isfile(filepath)

    def delete_file_or_folder_from_HS(self,filepath):
        ''' deletes file or folder from HS '''
        # if file path does not contain file (ie: we want to delete folder)
        if "." not in filepath:
            self.remote_folder.delete_folder(filepath+"/")
            # check if after deleting this folder, the parent directory is empty
            # if so this will delete that parent directory
            if "/" in filepath:
                self.delete_HS_folder_if_empty(filepath.split('/', 1)[0], filepath.rsplit('/', 1)[1])
        else:
            self.remote_folder.delete_file(filepath)
            # check if after deleting this file, the parent directory is empty
            # if so this will delete that parent directory
            if "/" in filepath:
                self.delete_HS_folder_if_empty(filepath.rsplit('/', 1)[0], filepath.rsplit('/', 1)[1].split(".")[0])

    def delete_HS_folder_if_empty(self, folderpath, acceptable_name):
        ''' deletes folder from HS if it is empty
        this can only be used with hs_files as the HydroShare API does not give us empty
        folders when giving us files. This function should only be used if a recent
        action could have caused a folder to be empty '''
        splitPath = ["/"]
        splitPath += folderpath.split('/')
        parentDict = self.hs_files
        for directory in splitPath:
            i = 0
            while i < len(parentDict):
                if parentDict[i]["name"] == directory:
                    parentDict = parentDict[i]["contents"]
                    break
                i += 1

        j = 0
        for i in range(len(parentDict)):
            if parentDict[i]["name"] != acceptable_name:
                j += 1
        if j == 0:
            self.delete_file_or_folder_from_HS(folderpath)


    def is_file_in_HS(self, filepath, fileType):
        ''' does a file exist in hs_files '''
        splitPath = filepath.split('/')
        parentDict = self.hs_files
        i = 0
        print(parentDict)
        while i < len(splitPath):
            print("Splitpath: " + splitPath[i] + "\n")
            j = 0
            while j < len(parentDict):
                if parentDict[j]["name"] == splitPath[i]:
                    if parentDict[j]["type"] == "folder":
                        parentDict = parentDict[j]["contents"]
                        break
                    elif parentDict[j]["type"] == fileType:
                        return True
                j += 1
            i += 1

        return False

    def is_folder_in_HS(self, folderpath):
        ''' does a folder exist in hs_files '''
        splitPath = folderpath.split('/')
        parentDict = self.hs_files
        i = 0
        while i < len(splitPath):
            j = 0
            found = False
            while j < len(parentDict):
                if parentDict[j]["name"] == splitPath[i]:
                    if parentDict[j]["type"] == "folder":
                        parentDict = parentDict[j]["contents"]
                        found = True
                        break
                j += 1
            if found == False:
                return False
            i += 1

        return True


    def overwrite_JH_with_file_from_HS(self, filepath):
        ''' overwrites JH file with one from HS '''
        if self.is_file_or_folder_in_JH(filepath):
            self.delete_file_or_folder_from_JH(filepath)
        if "/" in filepath:
            outputPath = filepath.rsplit('/', 1)[0]
            if self.is_file_or_folder_in_JH(outputPath) == False:
                os.makedirs(self.path_prefix + outputPath + "/")
        self.remote_folder.download_file_to_JH(filepath, self.path_prefix)
        self.JH_files = self.get_files_upon_init_JH()

    def overwrite_HS_with_file_from_JH(self, filepath):
        ''' overwrites HS file with one from JH '''
        pathWithoutType, fileType = filepath.split(".")
        if self.is_file_in_HS(pathWithoutType, fileType):
            self.delete_file_or_folder_from_HS(filepath)
        elif "/" in filepath:
            folderPath = filepath.rsplit('/', 1)[0]
            if self.is_folder_in_HS(folderPath) == False:
                self.remote_folder.create_folder(folderPath)

        self.remote_folder.upload_file_to_HS(self.path_prefix+filepath, filepath)
        self.hs_files = self.get_files_upon_init_HS()

    def get_resource_last_modified_time_HS(self):
        # TODO: (Charlie): This may not be necessary -- it's more specific than the dates provided in
        # the get resources func in resource_handler, but we might not care
        """
        Gets dates from the resource science metadata and returns the
        most recent modified time in datetime.datetime format

        Notes:
        metadata['dates'] gives array of two dicts with key 'start_date'
        that contains a time. One is creation and the other is last modified
        Need to compare and return the most recent time.
        Ex:
        'dates': [{'end_date': None,
            'start_date': '2019-05-15T19:31:38.201061Z',
            'type': 'created'},
           {'end_date': None,
            'start_date': '2019-05-15T19:32:36.139858Z',
            'type': 'modified'}],
        """
        metadata = self.hs.getScienceMetadata(self.res_id)
        # Obtain dates
        dates = []
        for date in metadata['dates']:
            temp = date['start_date']
            temp = dateutil.parser.parse(temp)
            dates.append(temp)
        # Compare dates to get most recent one (normally it's the first, but
        # it messes up if it's 'day of' for some reason)
        most_recent = max(dates)
<<<<<<< HEAD
        return most_recent # datetime.datetime
=======
        print(type(most_recent))
        return most_recent # datetime.datetime

    def upload_file_to_JH(self, file_info):
        if self.is_file_or_folder_in_JH(self.path_prefix+file_info["filename"]) == False:
            self.local_folder.upload_file_to_JH(file_info, self.path_prefix)
            return True
        else:
            return "Error uploading " + file_info["filename"] +" to JupyterHub: a file with that name already exists"

if __name__ == '__main__':
    # res_id = '1efcd98af1544905adcb80c79e779c3d' # same day
    res_id = '302fde4890e74702ac731d2a82680e8f' # different day
    handler = ResourceHandler()
    res = Resource(res_id, handler)
    res.get_files_upon_init_HS()
>>>>>>> 6545ad73
<|MERGE_RESOLUTION|>--- conflicted
+++ resolved
@@ -328,23 +328,4 @@
         # Compare dates to get most recent one (normally it's the first, but
         # it messes up if it's 'day of' for some reason)
         most_recent = max(dates)
-<<<<<<< HEAD
-        return most_recent # datetime.datetime
-=======
-        print(type(most_recent))
-        return most_recent # datetime.datetime
-
-    def upload_file_to_JH(self, file_info):
-        if self.is_file_or_folder_in_JH(self.path_prefix+file_info["filename"]) == False:
-            self.local_folder.upload_file_to_JH(file_info, self.path_prefix)
-            return True
-        else:
-            return "Error uploading " + file_info["filename"] +" to JupyterHub: a file with that name already exists"
-
-if __name__ == '__main__':
-    # res_id = '1efcd98af1544905adcb80c79e779c3d' # same day
-    res_id = '302fde4890e74702ac731d2a82680e8f' # different day
-    handler = ResourceHandler()
-    res = Resource(res_id, handler)
-    res.get_files_upon_init_HS()
->>>>>>> 6545ad73
+        return most_recent # datetime.datetime