--- conflicted
+++ resolved
@@ -31,13 +31,8 @@
         files2 = []
         for filepath in files:
             # check contents recursively:
-<<<<<<< HEAD
-            folder_contents = self.get_contents_recursive(filepath)
+            folder_contents = self.get_contents_recursive(filepath, resource_data_root_dir, path_prefix)
 
-=======
-            folder_contents = self.get_contents_recursive(filepath, resource_data_root_dir, path_prefix)
-            
->>>>>>> 4560d4f7
             # Populate info:
             dirpath = Path(filepath)
             filename = dirpath.stem
@@ -82,13 +77,9 @@
         os.remove(filepath)
 
     def delete_folder(self, filepath):
-<<<<<<< HEAD
-        shutil.rmtree(filepath)
-=======
         if isinstance(filepath, PosixPath):
             filepath = str(filepath)
-        shutil.rmtree(filepath) 
->>>>>>> 4560d4f7
+        shutil.rmtree(filepath)
 
     def create_folder(self, folderpath):
         try:
