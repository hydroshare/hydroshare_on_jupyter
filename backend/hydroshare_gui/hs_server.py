--- conflicted
+++ resolved
@@ -3,11 +3,7 @@
 
 import signal
 import logging
-<<<<<<< HEAD
 from get_info import get_files_in_directory_with_metadata, get_user_info
-=======
-# from backend.get_info import get_files_in_directory_with_metadata
->>>>>>> 32ad202c
 
 import tornado.ioloop
 import tornado.web
@@ -23,7 +19,7 @@
         # data = get_files_in_directory_with_metadata()
         data = {'hello':'world'}
         self.write(data)
-        
+
 class UserInfoHandler(tornado.web.RequestHandler):
     def get(self):
         self.write("Create new project")
