'''
This file sets up the remote folder class for getting the files stored within
the remote hydroshare folder.

Author: 2019-20 CUAHSI Olin SCOPE Team
Email: vickymmcd@gmail.com
'''
#!/usr/bin/python
# -*- coding: utf-8 -*-
from hs_restclient import HydroShare, HydroShareAuthBasic
from login import username, password



''' Class that defines a Remote Folder so we can access attributes of it.
'''
class RemoteFolder:

    def __init__(self):
        '''Sets up authentication on hydroshare API.
        '''
        # authentication for using Hydroshare API
        auth = HydroShareAuthBasic(username=username, password=password)
        self.hs = HydroShare(auth=auth)

<<<<<<< HEAD
=======

    # TODO (vicky) rename to get_file_metadata_HS
>>>>>>> 732df1c4
    def get_file_metadata(self, filepath, size):
        """Gets file definition formatting for returning HS files, given path
        & size. Returns false if the path is a folder & not a file.
        """
        if filepath.rfind("/") == -1 and filepath.rfind(".") != -1:
            file_type = filepath[filepath.rfind(".")+1:]
            filename = filepath[:filepath.rfind(".")]
            return ({
                "name": filename,
                "sizeBytes": size,
                "type": file_type,
            })
        elif filepath.rfind("/") == -1:
            return ({
                "name": filepath,
                "sizeBytes": size,
                "type": "file",
            })
        else:
            return False

    def get_contents_recursive(self, val, folders_dict, nested_files):
        """Recursively build up nested folder structure for HS files
        """
        contents = []
        folder_size = 0
        for v in val:
            if v in folders_dict:
                subfolder_size, subfolder_contents = self.get_contents_recursive(folders_dict[v], folders_dict, nested_files)
                folder_size += subfolder_size
                contents.append({
                    "name" : v[1],
                    "sizeBytes" : subfolder_size,
                    "type" : "folder",
                    "contents" : subfolder_contents,
                })
            else:
                contents.append(self.get_file_metadata(v[1], nested_files[v[2]]["size"]))
                folder_size += nested_files[v[2]]["size"]

        return folder_size, contents

    def delete_file(self, res_id, filepath):
        resource_id = self.hs.deleteResourceFile(res_id, filepath)
<|MERGE_RESOLUTION|>--- conflicted
+++ resolved
@@ -23,11 +23,8 @@
         auth = HydroShareAuthBasic(username=username, password=password)
         self.hs = HydroShare(auth=auth)
 
-<<<<<<< HEAD
-=======
 
     # TODO (vicky) rename to get_file_metadata_HS
->>>>>>> 732df1c4
     def get_file_metadata(self, filepath, size):
         """Gets file definition formatting for returning HS files, given path
         & size. Returns false if the path is a folder & not a file.
