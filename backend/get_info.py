"""
TODO
- get hs resource
- get files
- get metadata
- get user info

Get Name, Author, last updated, resource (rename, delete, publish, locate)
NOTE: Need access to private resources

CURRENT:
- get hs resource (with files) with resource id
- get metadata with resource id

POSSIBILITIES WITH HS API:

get_resource_map_xml
delete_file_from_resource
get_file_from_hs_resource
add_file_to_hs_resource
contents of specific folder from resource
create a folder for resource
delete a folder for resource
get science metadata xml_rdf for a resource
get science metadata as json for a resource
update science metadata for a resource
update custom science meatadata for a resource
move or rename a resource file
zip a resource file or folder
unzip a resource file or folder
create a copy of resource
create a new version of resource
upload files to a specific resource folder
create a referenced content file
update a referenced content file
set resource flags
to set file metadata
"""

### This works for public resources
from hs_restclient import HydroShare, HydroShareAuthBasic
from pprint import pprint
from login import username, password
import os
import glob
from collections import OrderedDict
import pandas as pd
# os.chdir(os.path.expanduser('a path')) # will change working directory


# auth - Future: get this info'
auth = HydroShareAuthBasic(username=username, password=password)
hs = HydroShare(auth=auth)

test_resource_id = 'c40d9567678740dab868f35440a69b30'
# test_resource_id = 'c0cdec34c3f84839b1ba2120bc3de211'

output_folder = 'hs_resources'
if not os.path.exists(output_folder):
    os.makedirs(output_folder)
    print("Made {} folder for new resources".format(output_folder))

def get_hs_resource(resource_id, output_folder, unzip=True):
    # Get actual resource
    if not os.path.exists('{}/{}'.format(output_folder, resource_id)):
        print("getting hs resource")
        hs.getResource(resource_id, destination=output_folder, unzip=unzip)
    else:
        print("Resource already exists!")

def get_files_in_directory_with_metadata():
    # uses HS API to retrieve metadata -- different than existing app

    files = glob.glob('hs_resources/*/*/data/resourcemetadata.xml')
    data = {}

    # TODO: Get ltime and size
    for f in files:
        # get ID and metadata
        resource_id = f.split('/')[1]

        # TODO: Modify this to extract data from xml files (work around for 'private' permissions with hs api)

        resource_metadata = hs.getSystemMetadata(resource_id)

        # generate absolute path to content for href
        content_dir = os.path.join(os.path.dirname(f), 'contents')
        cdir = '/hub/user-redirect/notebooks/notebooks/' + content_dir
        JH_resource_link = '<a href="{}" target="_blank">{}</a>'.format(cdir, resource_metadata['resource_title'])
        resource_metadata['JH_resource_link'] = JH_resource_link

        pprint(resource_metadata.keys())

        resource_name = resource_metadata['resource_title']
        data[resource_name] = resource_metadata

    if len(data) == 0:
        data = "There is no data"
    return data

def get_metadata(resource_id):
    """
    Get metadata for one resource. Contains:
        - abstract
        - authors
        - bag_url
        - coverages
        - creator
        - date_created
        - date_last_updated
        - discoverable
        - doi
        - immutable
        - public
        - published
        - resource_id
        - resource_map_url
        - resource_title
        - resource_type
        - resource_url
        - science_metadata_url
        - shareable
    """
    print("getting hs resource metadata")
    resource_md = hs.getSystemMetadata(resource_id)
    print(resource_md['resource_title'])
    pprint(resource_md)
    return(resource_md)

def get_user_info():
    return hs.getUserInfo()

def test_socket():
    pass

"""IN HYDROSHARE"""
def create_resource_in_HS():
    # Creates a private resource for user
    """
    TODO:
    - Check if resource exists (API will just create a duplicate!)
    - Check if public
    """

    abstract = 'My abstract'
    title = 'Where does this go?'
    keywords = ('my keyword 1', 'my keyword 2')
    rtype = 'GenericResource'
    fpath = '../hs_resources/{}/{}/readme.txt'.format(test_resource_id, test_resource_id)
    metadata = '[{"coverage":{"type":"period", "value":{"start":"01/01/2000", "end":"12/12/2010"}}}, {"creator":{"name":"John Smith"}}, {"creator":{"name":"Lisa Miller"}}]'
    extra_metadata = '{"key-1": "value-1", "key-2": "value-2"}'

    print("Creating resource")
    resource_id = hs.createResource(rtype, title, resource_file=fpath, keywords=keywords, abstract=abstract, metadata=metadata, extra_metadata=extra_metadata)
    print(resource_id)

    return

def make_resource_public_in_HS(resource_id):
    hs.setAccessRules(resource_id, public=True)

def delete_resource_in_HS(resource_id):
    hs.deleteResource(resource_id)

def update_resource_in_HS(local_file_path, resource_folder_path, resource_id):

    options = {
                 "folder": resource_folder_path,
                 "files": local_file_path
              }
    result = hs.resource(resource_id).files(options)
    return result

def rename_resource_in_HS():
    pass

# This will be terrible without an ID
def locate_resource_in_HS():
    # with ID: easy
    # without ID: hard
    pass

"""IN JUPYTERHUB"""
def create_resource_in_JH():
    pass

def rename_resource_in_JH():
    pass

def delete_resource_in_JH():
    pass

def locate_resource_in_JH():
    pass

"""Others"""
def get_list_of_user_resources():
    print("Getting resources")
    resources = hs.resources(owner=username)
<<<<<<< HEAD
    print(resources)
    print("Resources obtained")
    for resource in resources:
        print("New resource:")
        print(resource)
    return

if __name__ == '__main__':
    # get_metadata(test_resource_id)
    # get_hs_resource(test_resource_id, output_folder, unzip=True)
=======
    print("Resources obtained")
    for r in resources:
        print(r)

    return resources

if __name__ == '__main__':
    # get_metadata(test_resource_id)
    get_hs_resource(test_resource_id, output_folder, unzip=True)
>>>>>>> a2db8988
    # get_files_in_directory_with_metadata()
    # create_resource_in_HS()
    get_list_of_user_resources()
    # get_user_info()
    # test_socket()

#bbc2bcea4db14f6cbde009a43c8a97a1<|MERGE_RESOLUTION|>--- conflicted
+++ resolved
@@ -197,18 +197,6 @@
 def get_list_of_user_resources():
     print("Getting resources")
     resources = hs.resources(owner=username)
-<<<<<<< HEAD
-    print(resources)
-    print("Resources obtained")
-    for resource in resources:
-        print("New resource:")
-        print(resource)
-    return
-
-if __name__ == '__main__':
-    # get_metadata(test_resource_id)
-    # get_hs_resource(test_resource_id, output_folder, unzip=True)
-=======
     print("Resources obtained")
     for r in resources:
         print(r)
@@ -218,7 +206,6 @@
 if __name__ == '__main__':
     # get_metadata(test_resource_id)
     get_hs_resource(test_resource_id, output_folder, unzip=True)
->>>>>>> a2db8988
     # get_files_in_directory_with_metadata()
     # create_resource_in_HS()
     get_list_of_user_resources()
