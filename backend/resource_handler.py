--- conflicted
+++ resolved
@@ -242,11 +242,8 @@
         new_id = response.content.decode("utf-8") # b'id'
 
         # TODO: before doing this should we rename any existing local version to have the new ID??
-<<<<<<< HEAD
         # SPIFFY (Emily) is_local is never used, so are these necessary?
-=======
         # spiffy; is_local = new_id in self.local_res_ids also works (but do we even need is_local?)
->>>>>>> af93ba1b
         if new_id in self.local_res_ids:
             is_local = True
         else:
