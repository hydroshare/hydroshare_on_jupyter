--- conflicted
+++ resolved
@@ -16,11 +16,8 @@
 from pathlib import Path
 import base64
 
-<<<<<<< HEAD
 # spiffy: Kyle has the same question. Also maybe we should be reading from a text file using open() instead of importing...
-=======
 # SPIFFY (Vicky) probably a good section to talk about cause it's funky..
->>>>>>> 322a1ca7
 # TODO: (Charlie's question) Why is this in this class, vs hs_server?
 # Prompt for username and password if not already saved
 try:
