--- conflicted
+++ resolved
@@ -102,17 +102,11 @@
 }
 ```
 
-<<<<<<< HEAD
-POSTs to create new empty resource in Hydroshare    
-Payload:
-```
-=======
 ## POST
 Create a new empty resource in HydroShare.
 
 ### Payload
 ```json
->>>>>>> a28c2f16
 {"title": "title_of_new_resource"}
 ```
 
@@ -125,16 +119,8 @@
 Deletes a resource from JupyterHub.
 
 # /resources/<resource_id>/hs-files
-<<<<<<< HEAD
-GETs list of files that are in a user's HS instance of a resource with the given resource_id ({'files':res})  
-Example output:
-```
-{"files": [{"name": "/", "sizeBytes": 561878, "modifiedTime": "2020-02-21 06:54:41", "type": "folder", "contents": [{"name": "Introduction_to_Coding", "path": "/Introduction_to_Coding.ipynb", "sizeBytes": 11440, "modifiedTime": "2020-02-21 06:54:40", "type": "ipynb"}, {"name": "README", "path": "/README", "sizeBytes": 199, "modifiedTime": "2020-02-21 06:54:40", "type": "file"}, {"name": "Second_File", "path": "/Second_File.ipynb", "sizeBytes": 658, "modifiedTime": "2020-02-21 06:54:41", "type": "ipynb"}, {"name": "Introduction_to_Coding1", "path": "/Introduction_to_Coding1.ipynb", "sizeBytes": 545, "modifiedTime": "2020-02-21 06:54:40", "type": "ipynb"}, {"name": "README", "path": "/README.md", "sizeBytes": 16, "modifiedTime": "2020-02-21 06:54:41", "type": "md"}, {"name": "Test", "path": "/Test", "sizeBytes": 549020, "modifiedTime": "2020-02-21 06:54:39", "type": "folder", "contents": [{"name": "terrible_name", "path": "/Test/terrible_name.png", "sizeBytes": 10877, "modifiedTime": "2020-02-21 06:54:39", "type": "png"}, {"name": "10-SingleCycleCPU_1", "path": "/Test/10-SingleCycleCPU_1.pdf", "sizeBytes": 538143, "modifiedTime": "2020-02-21 06:54:39", "type": "pdf"}]}]}]}
-```
-=======
 ## GET
 Get a list of files that are in a HydroShare resource.
->>>>>>> a28c2f16
 
 ### Sample response
 ```json
@@ -258,10 +244,6 @@
 ### Sample Response
 Example output:
 
-<<<<<<< HEAD
-```
-{"files": [{"name": "/", "sizeBytes": 4096, "modifiedTime": "2020-02-19 15:14:56.432693", "type": "folder", "contents": [{"name": "Introduction_to_Coding", "sizeBytes": 11440, "modifiedTime": "2020-02-10 09:46:55.117488", "type": "ipynb"}, {"name": "Test", "sizeBytes": 4096, "modifiedTime": "2020-02-26 08:45:39.975201", "type": "folder", "contents": [{"name": "better_name", "sizeBytes": 10877, "modifiedTime": "2020-02-10 09:46:55.117488", "type": "png"}, {"name": "10-SingleCycleCPU_1", "sizeBytes": 538143, "modifiedTime": "2020-02-10 09:46:55.113488", "type": "pdf"}]}, {"name": "Introduction_to_Coding1", "sizeBytes": 545, "modifiedTime": "2020-02-10 09:46:55.117488", "type": "ipynb"}, {"name": "README", "sizeBytes": 199, "modifiedTime": "2020-02-10 09:46:55.121488", "type": "file"}, {"name": "README", "sizeBytes": 16, "modifiedTime": "2020-02-10 09:46:55.121488", "type": "md"}, {"name": "Second_File", "sizeBytes": 658, "modifiedTime": "2020-02-10 09:46:55.121488", "type": "ipynb"}]}]}
-=======
 ```json
 {
   "files": [
@@ -309,7 +291,6 @@
     }
   ]
 }
->>>>>>> a28c2f16
 ```
 
 ## DELETE
